--- conflicted
+++ resolved
@@ -72,10 +72,6 @@
     "respx>=0.22.0",  # HTTP mocking for HTTPX (used in test fixtures)
     "tox",  # Multi-environment testing tool
     "tox-uv>=0.4",  # UV plugin for tox (required by tox.ini)
-<<<<<<< HEAD
-=======
-    "langgraph-cli>=0.1.0",  # LangGraph CLI for building graphs
->>>>>>> 4f12bdc8
     
     # Essential dependencies for basic development workflow
     # (Full dependencies available through service-specific installs)
