--- conflicted
+++ resolved
@@ -3,15 +3,8 @@
 COMMENTED OUT - CrewAI MCP Proof-of-Concept
 THIS FILE IS TEMPORARILY DISABLED DUE TO DEPENDENCY CONFLICTS
 
-<<<<<<< HEAD
-Based on research findings:
-- Uses crewai-tools[mcp] MCPServerAdapter (official CrewAI MCP integration)
-- Connects to ToolHive MCP server via correct SSE endpoint pattern
-- Replaces HTTP glue approach with official MCP protocol
-=======
 The crewai-tools[mcp] dependency causes chromadb<0.6.0 constraints
 that conflict with our MCP server requiring chromadb>=1.0.8
->>>>>>> 5b5be521
 
 Will be re-enabled once dependency conflicts are resolved.
 """
@@ -27,10 +20,6 @@
 
 import asyncio
 import logging
-<<<<<<< HEAD
-from typing import List, Any
-=======
->>>>>>> 5b5be521
 
 # COMMENTED OUT - CAUSES DEPENDENCY CONFLICTS
 # CrewAI MCP Integration - CORRECT OFFICIAL IMPLEMENTATION
@@ -50,10 +39,9 @@
     ToolHive MCP server and access Cogni memory tools
 
     def __init__(self):
+        self.mcp_adapter = None
         self.crew = None
 
-<<<<<<< HEAD
-=======
     async def setup_mcp_adapter(self):
         Setup MCP adapter with ToolHive connection
         try:
@@ -80,7 +68,6 @@
             logger.error(f"❌ Failed to setup MCP adapter: {e}")
             return False
 
->>>>>>> 5b5be521
     def create_crew(self, mcp_tools: List[Any]) -> Crew:
         Create CrewAI crew with MCP-enabled agents
 
@@ -97,7 +84,6 @@
             role="Analysis Specialist",
             goal="Analyze retrieved information and provide insights",
             backstory="You excel at synthesizing information and providing actionable insights.",
-            tools=mcp_tools,  # Also provide tools to analysis agent
             verbose=True,
         )
 
@@ -136,33 +122,28 @@
         logger.info("🚀 Starting CrewAI MCP Proof-of-Concept")
 
         try:
-            # Use correct ToolHive SSE endpoint from thv list output
-            # The server is running on port 26902 with SSE transport
-            server_params = {"url": "http://localhost:26902/sse#cogni-mcp", "transport": "sse"}
+            # In real implementation, use context manager
+            server_params = {
+                "command": "docker",
+                "args": ["exec", "toolhive", "thv", "run", "cogni-mcp"],
+                "env": {**os.environ},
+            }
 
             # This is the CORRECT usage pattern from CrewAI docs
-            logger.info(f"🔌 Attempting MCP connection to: {server_params['url']}")
             async with MCPServerAdapter(server_params) as mcp_tools:
                 logger.info(f"✅ Connected to MCP server with {len(mcp_tools)} tools")
                 logger.info(f"Available tools: {[tool.name for tool in mcp_tools]}")
 
-                # Add detailed tool inspection for debugging
-                for i, tool in enumerate(mcp_tools):
-                    logger.info(
-                        f"Tool {i + 1}: {tool.name} - {getattr(tool, 'description', 'No description')}"
-                    )
-
                 if not mcp_tools:
                     logger.warning("⚠️ No MCP tools available - check server connection")
-                    logger.info("🔍 Debugging: Returning False due to no tools")
                     return False
 
                 # Create crew with MCP tools
                 crew = self.create_crew(mcp_tools)
 
-                # Run the crew with async kickoff
+                # Run the crew
                 logger.info("🔄 Running CrewAI crew with MCP tools...")
-                result = await crew.kickoff_async(inputs={"topic": "current project status"})
+                result = crew.kickoff(inputs={"topic": "current project status"})
 
                 logger.info("✅ CrewAI MCP proof-of-concept completed successfully!")
                 logger.info(f"Result: {result}")
