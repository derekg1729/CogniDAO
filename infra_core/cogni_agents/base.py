--- conflicted
+++ resolved
@@ -107,15 +107,9 @@
         # Define the location of the central core memory bank.
         # Use the absolute path defined in constants, do NOT prepend self.project_root
         core_bank_root = Path(MEMORY_BANKS_ROOT)
-<<<<<<< HEAD
-        core_bank = FileMemoryBank(
-            memory_bank_root=core_bank_root,
-            project_name="core", 
-            session_id="main"
-=======
+
         core_bank = CogniMemoryBank(
             memory_bank_root=core_bank_root, project_name="core", session_id="main"
->>>>>>> 62238dc4
         )
 
         # Core documents expected in the central bank
@@ -190,13 +184,9 @@
 
         # Define the location of the central core memory bank, respecting project_root_override
         core_bank_root = self.project_root / "infra_core/memory/banks"
-<<<<<<< HEAD
-        core_bank = FileMemoryBank(
-            memory_bank_root=core_bank_root, # Use calculated path
-=======
+
         core_bank = CogniMemoryBank(
             memory_bank_root=core_bank_root,  # Use calculated path
->>>>>>> 62238dc4
             project_name="core",
             session_id="main",
         )
